--- conflicted
+++ resolved
@@ -41,19 +41,11 @@
  *  dataSource and extra relations. To define a model, create a per-model
  *  JSON file in `models/` directory.
  *
-<<<<<<< HEAD
- *  **NOTE:** mixing `app.boot()` and `app.model(name, config)` in multiple
- *  files may result in models being **undefined** due to race conditions.
- *  To avoid this when using `app.boot()` make sure all models are passed
- *  as part of the `models` configuration.
- *
-=======
  *  **NOTE:** Mixing `bootLoopBackApp(app, bootConfig)` and
  *  `app.model(name, modelConfig)` in multiple
  *  files may result in models being undefined due to race conditions.
  *  To avoid this when using `bootLoopBackApp()` make sure all models are passed
  *  as part of the `models` definition.
->>>>>>> a0d5dafd
  *
  * Throws an error if the config object is not valid or if boot fails.
  *
