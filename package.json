{
  "name": "loopback-boot",
  "version": "2.0.0-dev",
  "description": "Convention-based bootstrapper for LoopBack applications",
  "keywords": [
    "StrongLoop",
    "LoopBack",
    "Configuration",
    "Bootstrap"
  ],
  "repository": {
    "type": "git",
    "url": "https://github.com/strongloop/loopback-boot"
  },
  "main": "index.js",
  "browser": "browser.js",
  "scripts": {
    "pretest": "jshint .",
    "test": "mocha"
  },
  "license": {
    "name": "Dual MIT/StrongLoop",
    "url": "https://github.com/strongloop/loopback-boot/blob/master/LICENSE"
  },
  "dependencies": {
    "commondir": "0.0.1",
    "debug": "^0.8.1",
<<<<<<< HEAD
    "toposort": "^0.2.10",
=======
    "semver": "^2.3.0",
>>>>>>> a0d5dafd
    "underscore": "^1.6.0"
  },
  "devDependencies": {
    "loopback": "^1.5.0",
    "mocha": "^1.19.0",
    "must": "^0.11.0",
    "supertest": "^0.13.0",
    "fs-extra": "^0.9.1",
    "browserify": "^4.1.8"
  }
}<|MERGE_RESOLUTION|>--- conflicted
+++ resolved
@@ -25,11 +25,8 @@
   "dependencies": {
     "commondir": "0.0.1",
     "debug": "^0.8.1",
-<<<<<<< HEAD
+    "semver": "^2.3.0",
     "toposort": "^0.2.10",
-=======
-    "semver": "^2.3.0",
->>>>>>> a0d5dafd
     "underscore": "^1.6.0"
   },
   "devDependencies": {
