var assert = require('assert');
var _ = require('underscore');
var semver = require('semver');
var debug = require('debug')('loopback:boot:executor');

/**
 * Execute bootstrap instructions gathered by `boot.compile`.
 *
 * @options {Object} app The loopback app to boot.
 * @options {Object} instructions Boot instructions.
 *
 * @header boot.execute(instructions)
 */

module.exports = function execute(app, instructions) {
  patchAppLoopback(app);
  assertLoopBackVersion(app);

  setHost(app, instructions);
  setPort(app, instructions);
  setApiRoot(app, instructions);
  applyAppConfig(app, instructions);

  setupDataSources(app, instructions);
  setupModels(app, instructions);
<<<<<<< HEAD
=======
  autoAttach(app);
>>>>>>> af9c4d8c

  runBootScripts(app, instructions);

  enableAnonymousSwagger(app, instructions);
};

function patchAppLoopback(app) {
  if (app.loopback) return;
  // app.loopback was introduced in 1.9.0
  // patch the app object to make loopback-boot work with older versions too
  try {
    app.loopback = require('loopback');
  } catch(err) {
    if (err.code === 'MODULE_NOT_FOUND') {
      console.error(
          'When using loopback-boot with loopback <1.9, '+
          'the loopback module must be available for `require(\'loopback\')`.');
    }
    throw err;
  }
}

function assertLoopBackVersion(app) {
  var RANGE = '1.x || 2.x';

  var loopback = app.loopback;
  if (!semver.satisfies(loopback.version || '1.0.0', RANGE)) {
    throw new Error(
        'The `app` is powered by an incompatible loopback version %s. ' +
        'Supported versions: %s',
        loopback.version || '(unknown)',
      RANGE);
  }
}

function setHost(app, instructions) {
  //jshint camelcase:false
  var host =
    process.env.npm_config_host ||
    process.env.OPENSHIFT_SLS_IP ||
    process.env.OPENSHIFT_NODEJS_IP ||
    process.env.HOST ||
    instructions.config.host ||
    process.env.npm_package_config_host ||
    app.get('host');

  if(host !== undefined) {
    assert(typeof host === 'string', 'app.host must be a string');
    app.set('host', host);
  }
}

function setPort(app, instructions) {
  //jshint camelcase:false
  var port = _.find([
    process.env.npm_config_port,
    process.env.OPENSHIFT_SLS_PORT,
    process.env.OPENSHIFT_NODEJS_PORT,
    process.env.PORT,
    instructions.config.port,
    process.env.npm_package_config_port,
    app.get('port'),
    3000
  ], _.isFinite);

  if(port !== undefined) {
    var portType = typeof port;
    assert(portType === 'string' || portType === 'number',
      'app.port must be a string or number');
    app.set('port', port);
  }
}

function setApiRoot(app, instructions) {
  var restApiRoot =
    instructions.config.restApiRoot ||
    app.get('restApiRoot') ||
    '/api';

  assert(restApiRoot !== undefined, 'app.restBasePath is required');
  assert(typeof restApiRoot === 'string',
    'app.restApiRoot must be a string');
  assert(/^\//.test(restApiRoot),
    'app.restApiRoot must start with "/"');
  app.set('restApiRoot', restApiRoot);
}

function applyAppConfig(app, instructions) {
  var appConfig = instructions.config;
  for(var configKey in appConfig) {
    var cur = app.get(configKey);
    if(cur === undefined || cur === null) {
      app.set(configKey, appConfig[configKey]);
    }
  }
}

function setupDataSources(app, instructions) {
  forEachKeyedObject(instructions.dataSources, function(key, obj) {
    app.dataSource(key, obj);
  });
}

function setupModels(app, instructions) {
  defineModels(instructions);

  instructions.models.forEach(function(data) {
    // Skip base models that are not exported to the app
    if (!data.config) return;

    app.model(data._model, data.config);
  });
}

function defineModels(instructions) {
  instructions.models.forEach(function(data) {
    var name = data.name;
    var model;

    if (!data.definition) {
      model = loopback.getModel(name);
      if (!model) {
        throw new Error('Cannot configure unknown model ' + name);
      }
      debug('Configuring existing model %s', name);
    } else {
      debug('Creating new model %s %j', name, data.definition);
      model = loopback.createModel(data.definition);
      if (data.sourceFile) {
        debug('Loading customization script %s', data.sourceFile);
        var code = require(data.sourceFile);
        if (typeof code === 'function') {
          debug('Customizing model %s', name);
          // NOTE model.super_ is set by Node's util.inherits
          code(model, model.super_);
        } else {
          debug('Skipping model file %s - `module.exports` is not a function',
            data.sourceFile);
        }
      }
    }

    data._model = model;
  });
}

function forEachKeyedObject(obj, fn) {
  if(typeof obj !== 'object') return;

  Object.keys(obj).forEach(function(key) {
    fn(key, obj[key]);
  });
}

function runScripts(app, list) {
  if (!list || !list.length) return;
  list.forEach(function(filepath) {
    var exports = tryRequire(filepath);
<<<<<<< HEAD
    if (typeof exports === 'function')
=======
    if (isFunctionNotModelCtor(exports, app.loopback.Model))
>>>>>>> af9c4d8c
      exports(app);
  });
}

<<<<<<< HEAD
=======
function isFunctionNotModelCtor(fn, Model) {
  return typeof fn === 'function' &&
    !(fn.prototype instanceof Model);
}

>>>>>>> af9c4d8c
function tryRequire(modulePath) {
  try {
    return require.apply(this, arguments);
  } catch(e) {
    if(e.code === 'MODULE_NOT_FOUND') {
      debug('Warning: cannot require %s - module not found.', modulePath);
      return undefined;
    }
    console.error('failed to require "%s"', modulePath);
    throw e;
  }
}

<<<<<<< HEAD
=======
// Deprecated, will be removed soon
function autoAttach(app) {
  try {
    app.loopback.autoAttach();
  } catch(e) {
    if(e.name === 'AssertionError') {
      console.warn(e);
    } else {
      throw e;
    }
  }
}

>>>>>>> af9c4d8c
function runBootScripts(app, instructions) {
  runScripts(app, instructions.files.boot);
}

function enableAnonymousSwagger(app, instructions) {
  // disable token requirement for swagger, if available
  var swagger = app.remotes().exports.swagger;
  if (!swagger) return;

  var appConfig = instructions.config;
  var requireTokenForSwagger = appConfig.swagger &&
    appConfig.swagger.requireToken;
  swagger.requireToken = requireTokenForSwagger || false;
}<|MERGE_RESOLUTION|>--- conflicted
+++ resolved
@@ -23,10 +23,6 @@
 
   setupDataSources(app, instructions);
   setupModels(app, instructions);
-<<<<<<< HEAD
-=======
-  autoAttach(app);
->>>>>>> af9c4d8c
 
   runBootScripts(app, instructions);
 
@@ -185,23 +181,11 @@
   if (!list || !list.length) return;
   list.forEach(function(filepath) {
     var exports = tryRequire(filepath);
-<<<<<<< HEAD
     if (typeof exports === 'function')
-=======
-    if (isFunctionNotModelCtor(exports, app.loopback.Model))
->>>>>>> af9c4d8c
       exports(app);
   });
 }
 
-<<<<<<< HEAD
-=======
-function isFunctionNotModelCtor(fn, Model) {
-  return typeof fn === 'function' &&
-    !(fn.prototype instanceof Model);
-}
-
->>>>>>> af9c4d8c
 function tryRequire(modulePath) {
   try {
     return require.apply(this, arguments);
@@ -215,22 +199,6 @@
   }
 }
 
-<<<<<<< HEAD
-=======
-// Deprecated, will be removed soon
-function autoAttach(app) {
-  try {
-    app.loopback.autoAttach();
-  } catch(e) {
-    if(e.name === 'AssertionError') {
-      console.warn(e);
-    } else {
-      throw e;
-    }
-  }
-}
-
->>>>>>> af9c4d8c
 function runBootScripts(app, instructions) {
   runScripts(app, instructions.files.boot);
 }
